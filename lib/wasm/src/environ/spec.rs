//! All the runtime support necessary for the wasm to cretonne translation is formalized by the
//! traits `FunctionEnvironment` and `ModuleEnvironment`.
use cretonne::cursor::FuncCursor;
use cretonne::ir::{self, InstBuilder};
use cretonne::settings::Flags;
<<<<<<< HEAD
use translation_utils::{SignatureIndex, FunctionIndex, TableIndex, GlobalIndex, MemoryIndex,
                        Global, Table, Memory};
use std::vec::Vec;
use std::string::String;
=======
use std::string::String;
use std::vec::Vec;
use translation_utils::{FunctionIndex, Global, GlobalIndex, Memory, MemoryIndex, SignatureIndex,
                        Table, TableIndex};
>>>>>>> b523b69c

/// The value of a WebAssembly global variable.
#[derive(Clone, Copy)]
pub enum GlobalValue {
    /// This is a constant global with a value known at compile time.
    Const(ir::Value),

    /// This is a variable in memory that should be referenced as a `GlobalVar`.
    Memory {
        /// Which global variable should be referenced.
        gv: ir::GlobalVar,
        /// The global variable's type.
        ty: ir::Type,
    },
}

/// Environment affecting the translation of a single WebAssembly function.
///
/// A `FuncEnvironment` trait object is required to translate a WebAssembly function to Cretonne
/// IR. The function environment provides information about the WebAssembly module as well as the
/// runtime environment.
pub trait FuncEnvironment {
    /// Get the flags for the current compilation.
    fn flags(&self) -> &Flags;

    /// Get the Cretonne integer type to use for native pointers.
    ///
    /// This returns `I64` for 64-bit architectures and `I32` for 32-bit architectures.
    fn native_pointer(&self) -> ir::Type {
        if self.flags().is_64bit() {
            ir::types::I64
        } else {
            ir::types::I32
        }
    }

    /// Set up the necessary preamble definitions in `func` to access the global variable
    /// identified by `index`.
    ///
    /// The index space covers both imported globals and globals defined by the module.
    ///
    /// Return the global variable reference that should be used to access the global and the
    /// WebAssembly type of the global.
    fn make_global(&mut self, func: &mut ir::Function, index: GlobalIndex) -> GlobalValue;

    /// Set up the necessary preamble definitions in `func` to access the linear memory identified
    /// by `index`.
    ///
    /// The index space covers both imported and locally declared memories.
    fn make_heap(&mut self, func: &mut ir::Function, index: MemoryIndex) -> ir::Heap;

    /// Set up a signature definition in the preamble of `func` that can be used for an indirect
    /// call with signature `index`.
    ///
    /// The signature may contain additional arguments needed for an indirect call, but the
    /// arguments marked as `ArgumentPurpose::Normal` must correspond to the WebAssembly signature
    /// arguments.
    ///
    /// The signature will only be used for indirect calls, even if the module has direct function
    /// calls with the same WebAssembly type.
    fn make_indirect_sig(&mut self, func: &mut ir::Function, index: SignatureIndex) -> ir::SigRef;

    /// Set up an external function definition in the preamble of `func` that can be used to
    /// directly call the function `index`.
    ///
    /// The index space covers both imported functions and functions defined in the current module.
    ///
    /// The function's signature may contain additional arguments needed for a direct call, but the
    /// arguments marked as `ArgumentPurpose::Normal` must correspond to the WebAssembly signature
    /// arguments.
    ///
    /// The function's signature will only be used for direct calls, even if the module has
    /// indirect calls with the same WebAssembly type.
    fn make_direct_func(&mut self, func: &mut ir::Function, index: FunctionIndex) -> ir::FuncRef;

    /// Translate a `call_indirect` WebAssembly instruction at `pos`.
    ///
    /// Insert instructions at `pos` for an indirect call to the function `callee` in the table
    /// `table_index` with WebAssembly signature `sig_index`. The `callee` value will have type
    /// `i32`.
    ///
    /// The signature `sig_ref` was previously created by `make_indirect_sig()`.
    ///
    /// Return the call instruction whose results are the WebAssembly return values.
    fn translate_call_indirect(
        &mut self,
        pos: FuncCursor,
        table_index: TableIndex,
        sig_index: SignatureIndex,
        sig_ref: ir::SigRef,
        callee: ir::Value,
        call_args: &[ir::Value],
    ) -> ir::Inst;

    /// Translate a `call` WebAssembly instruction at `pos`.
    ///
    /// Insert instructions at `pos` for a direct call to the function `callee_index`.
    ///
    /// The function reference `callee` was previously created by `make_direct_func()`.
    ///
    /// Return the call instruction whose results are the WebAssembly return values.
    fn translate_call(
        &mut self,
        mut pos: FuncCursor,
        _callee_index: FunctionIndex,
        callee: ir::FuncRef,
        call_args: &[ir::Value],
    ) -> ir::Inst {
        pos.ins().call(callee, call_args)
    }

    /// Translate a `grow_memory` WebAssembly instruction.
    ///
    /// The `index` provided identifies the linear memory to grow, and `heap` is the heap reference
    /// returned by `make_heap` for the same index.
    ///
    /// The `val` value is the requested memory size in pages.
    ///
    /// Returns the old size (in pages) of the memory.
    fn translate_grow_memory(
        &mut self,
        pos: FuncCursor,
        index: MemoryIndex,
        heap: ir::Heap,
        val: ir::Value,
    ) -> ir::Value;

    /// Translates a `current_memory` WebAssembly instruction.
    ///
    /// The `index` provided identifies the linear memory to query, and `heap` is the heap reference
    /// returned by `make_heap` for the same index.
    ///
    /// Returns the size in pages of the memory.
    fn translate_current_memory(
        &mut self,
        pos: FuncCursor,
        index: MemoryIndex,
        heap: ir::Heap,
    ) -> ir::Value;

    /// Emit code at the beginning of every wasm loop.
    ///
    /// This can be used to insert explicit interrupt or safepoint checking at
    /// the beginnings of loops.
    fn translate_loop_header(&mut self, _pos: FuncCursor) {
        // By default, don't emit anything.
    }
}

/// An object satisfying the `ModuleEnvironment` trait can be passed as argument to the
/// [`translate_module`](fn.translate_module.html) function. These methods should not be called
/// by the user, they are only for `cretonne-wasm` internal use.
pub trait ModuleEnvironment<'data> {
    /// Return the name for the given function index.
    fn get_func_name(&self, func_index: FunctionIndex) -> ir::ExternalName;

    /// Declares a function signature to the environment.
    fn declare_signature(&mut self, sig: &ir::Signature);

    /// Return the signature with the given index.
    fn get_signature(&self, sig_index: SignatureIndex) -> &ir::Signature;

    /// Declares a function import to the environment.
    fn declare_func_import(
        &mut self,
        sig_index: SignatureIndex,
        module: &'data str,
        field: &'data str,
    );

    /// Return the number of imported funcs.
    fn get_num_func_imports(&self) -> usize;

    /// Declares the type (signature) of a local function in the module.
    fn declare_func_type(&mut self, sig_index: SignatureIndex);

    /// Return the signature index for the given function index.
    fn get_func_type(&self, func_index: FunctionIndex) -> SignatureIndex;

    /// Declares a global to the environment.
    fn declare_global(&mut self, global: Global);

    /// Return the global for the given global index.
    fn get_global(&self, global_index: GlobalIndex) -> &Global;

    /// Declares a table to the environment.
    fn declare_table(&mut self, table: Table);
    /// Fills a declared table with references to functions in the module.
    fn declare_table_elements(
        &mut self,
        table_index: TableIndex,
        base: Option<GlobalIndex>,
        offset: usize,
        elements: Vec<FunctionIndex>,
    );
    /// Declares a memory to the environment
    fn declare_memory(&mut self, memory: Memory);
    /// Fills a declared memory with bytes at module instantiation.
    fn declare_data_initialization(
        &mut self,
        memory_index: MemoryIndex,
        base: Option<GlobalIndex>,
        offset: usize,
        data: &'data [u8],
    );

    /// Declares a function export to the environment.
    fn declare_func_export(&mut self, func_index: FunctionIndex, name: &'data str);
    /// Declares a table export to the environment.
    fn declare_table_export(&mut self, table_index: TableIndex, name: &'data str);
    /// Declares a memory export to the environment.
    fn declare_memory_export(&mut self, memory_index: MemoryIndex, name: &'data str);
    /// Declares a global export to the environment.
    fn declare_global_export(&mut self, global_index: GlobalIndex, name: &'data str);

    /// Declares a start function.
    fn declare_start_func(&mut self, index: FunctionIndex);

    /// Provides the contents of a function body.
    fn define_function_body(&mut self, body_bytes: &'data [u8]) -> Result<(), String>;
}<|MERGE_RESOLUTION|>--- conflicted
+++ resolved
@@ -3,17 +3,10 @@
 use cretonne::cursor::FuncCursor;
 use cretonne::ir::{self, InstBuilder};
 use cretonne::settings::Flags;
-<<<<<<< HEAD
-use translation_utils::{SignatureIndex, FunctionIndex, TableIndex, GlobalIndex, MemoryIndex,
-                        Global, Table, Memory};
-use std::vec::Vec;
-use std::string::String;
-=======
 use std::string::String;
 use std::vec::Vec;
 use translation_utils::{FunctionIndex, Global, GlobalIndex, Memory, MemoryIndex, SignatureIndex,
                         Table, TableIndex};
->>>>>>> b523b69c
 
 /// The value of a WebAssembly global variable.
 #[derive(Clone, Copy)]
