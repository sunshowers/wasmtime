pub(crate) mod clock;
pub(crate) mod fd;
pub(crate) mod osdir;
pub(crate) mod osfile;
pub(crate) mod oshandle;
pub(crate) mod osother;
pub(crate) mod path;
pub(crate) mod poll;
pub(crate) mod stdio;

cfg_if::cfg_if! {
    if #[cfg(target_os = "linux")] {
        mod linux;
        use linux as sys_impl;
    } else if #[cfg(target_os = "emscripten")] {
        mod emscripten;
        use emscripten as sys_impl;
    } else if #[cfg(any(target_os = "macos",
                        target_os = "netbsd",
                        target_os = "freebsd",
                        target_os = "openbsd",
                        target_os = "ios",
                        target_os = "dragonfly"))] {
        mod bsd;
        use bsd as sys_impl;
    }
}

use crate::handle::HandleRights;
use crate::sys::AsFile;
use crate::wasi::{types, RightsExt};
use crate::{Error, Result};
use std::convert::{TryFrom, TryInto};
use std::fs::File;
use std::io;
use std::mem::ManuallyDrop;
use std::os::unix::prelude::{AsRawFd, FileTypeExt, FromRawFd};
use std::path::Path;
use yanix::clock::ClockId;
use yanix::file::{AtFlags, OFlags};

pub(crate) use sys_impl::*;

impl<T: AsRawFd> AsFile for T {
    fn as_file(&self) -> io::Result<ManuallyDrop<File>> {
        let file = unsafe { File::from_raw_fd(self.as_raw_fd()) };
        Ok(ManuallyDrop::new(file))
    }
}

pub(super) fn get_file_type(file: &File) -> io::Result<types::Filetype> {
    let ft = file.metadata()?.file_type();
    let file_type = if ft.is_block_device() {
        tracing::debug!(
            host_fd = tracing::field::display(file.as_raw_fd()),
            "Host fd is a block device"
        );
        types::Filetype::BlockDevice
    } else if ft.is_char_device() {
        tracing::debug!("Host fd {:?} is a char device", file.as_raw_fd());
        types::Filetype::CharacterDevice
    } else if ft.is_dir() {
        tracing::debug!("Host fd {:?} is a directory", file.as_raw_fd());
        types::Filetype::Directory
    } else if ft.is_file() {
        tracing::debug!("Host fd {:?} is a file", file.as_raw_fd());
        types::Filetype::RegularFile
    } else if ft.is_socket() {
        tracing::debug!("Host fd {:?} is a socket", file.as_raw_fd());
        use yanix::socket::{get_socket_type, SockType};
        match unsafe { get_socket_type(file.as_raw_fd())? } {
            SockType::Datagram => types::Filetype::SocketDgram,
            SockType::Stream => types::Filetype::SocketStream,
            _ => return Err(io::Error::from_raw_os_error(libc::EINVAL)),
        }
    } else if ft.is_fifo() {
        tracing::debug!("Host fd {:?} is a fifo", file.as_raw_fd());
        types::Filetype::Unknown
    } else {
        tracing::debug!("Host fd {:?} is unknown", file.as_raw_fd());
        return Err(io::Error::from_raw_os_error(libc::EINVAL));
    };
    Ok(file_type)
}

pub(super) fn get_rights(file: &File, file_type: &types::Filetype) -> io::Result<HandleRights> {
    use yanix::{fcntl, file::OFlags};
    let (base, inheriting) = match file_type {
        types::Filetype::BlockDevice => (
            types::Rights::block_device_base(),
            types::Rights::block_device_inheriting(),
        ),
        types::Filetype::CharacterDevice => {
            use yanix::file::isatty;
            if unsafe { isatty(file.as_raw_fd())? } {
                (types::Rights::tty_base(), types::Rights::tty_base())
            } else {
                (
                    types::Rights::character_device_base(),
                    types::Rights::character_device_inheriting(),
                )
            }
        }
        types::Filetype::SocketDgram | types::Filetype::SocketStream => (
            types::Rights::socket_base(),
            types::Rights::socket_inheriting(),
        ),
        types::Filetype::SymbolicLink | types::Filetype::Unknown => (
            types::Rights::regular_file_base(),
            types::Rights::regular_file_inheriting(),
        ),
        types::Filetype::Directory => (
            types::Rights::directory_base(),
            types::Rights::directory_inheriting(),
        ),
        types::Filetype::RegularFile => (
            types::Rights::regular_file_base(),
            types::Rights::regular_file_inheriting(),
        ),
    };
    let mut rights = HandleRights::new(base, inheriting);
    let flags = unsafe { fcntl::get_status_flags(file.as_raw_fd())? };
    let accmode = flags & OFlags::ACCMODE;
    if accmode == OFlags::RDONLY {
        rights.base &= !types::Rights::FD_WRITE;
    } else if accmode == OFlags::WRONLY {
        rights.base &= !types::Rights::FD_READ;
    }
    Ok(rights)
}

pub fn preopen_dir<P: AsRef<Path>>(path: P) -> io::Result<File> {
    File::open(path)
}

impl From<types::Clockid> for ClockId {
    fn from(clock_id: types::Clockid) -> Self {
        use types::Clockid::*;
        match clock_id {
            Realtime => Self::Realtime,
            Monotonic => Self::Monotonic,
            ProcessCputimeId => Self::ProcessCPUTime,
            ThreadCputimeId => Self::ThreadCPUTime,
        }
    }
}

<<<<<<< HEAD
=======
impl From<io::Error> for Errno {
    fn from(err: io::Error) -> Self {
        match err.raw_os_error() {
            Some(code) => match code {
                libc::EPERM => Self::Perm,
                libc::ENOENT => Self::Noent,
                libc::ESRCH => Self::Srch,
                libc::EINTR => Self::Intr,
                libc::EIO => Self::Io,
                libc::ENXIO => Self::Nxio,
                libc::E2BIG => Self::TooBig,
                libc::ENOEXEC => Self::Noexec,
                libc::EBADF => Self::Badf,
                libc::ECHILD => Self::Child,
                libc::EAGAIN => Self::Again,
                libc::ENOMEM => Self::Nomem,
                libc::EACCES => Self::Acces,
                libc::EFAULT => Self::Fault,
                libc::EBUSY => Self::Busy,
                libc::EEXIST => Self::Exist,
                libc::EXDEV => Self::Xdev,
                libc::ENODEV => Self::Nodev,
                libc::ENOTDIR => Self::Notdir,
                libc::EISDIR => Self::Isdir,
                libc::EINVAL => Self::Inval,
                libc::ENFILE => Self::Nfile,
                libc::EMFILE => Self::Mfile,
                libc::ENOTTY => Self::Notty,
                libc::ETXTBSY => Self::Txtbsy,
                libc::EFBIG => Self::Fbig,
                libc::ENOSPC => Self::Nospc,
                libc::ESPIPE => Self::Spipe,
                libc::EROFS => Self::Rofs,
                libc::EMLINK => Self::Mlink,
                libc::EPIPE => Self::Pipe,
                libc::EDOM => Self::Dom,
                libc::ERANGE => Self::Range,
                libc::EDEADLK => Self::Deadlk,
                libc::ENAMETOOLONG => Self::Nametoolong,
                libc::ENOLCK => Self::Nolck,
                libc::ENOSYS => Self::Nosys,
                libc::ENOTEMPTY => Self::Notempty,
                libc::ELOOP => Self::Loop,
                libc::ENOMSG => Self::Nomsg,
                libc::EIDRM => Self::Idrm,
                libc::ENOLINK => Self::Nolink,
                libc::EPROTO => Self::Proto,
                libc::EMULTIHOP => Self::Multihop,
                libc::EBADMSG => Self::Badmsg,
                libc::EOVERFLOW => Self::Overflow,
                libc::EILSEQ => Self::Ilseq,
                libc::ENOTSOCK => Self::Notsock,
                libc::EDESTADDRREQ => Self::Destaddrreq,
                libc::EMSGSIZE => Self::Msgsize,
                libc::EPROTOTYPE => Self::Prototype,
                libc::ENOPROTOOPT => Self::Noprotoopt,
                libc::EPROTONOSUPPORT => Self::Protonosupport,
                libc::EAFNOSUPPORT => Self::Afnosupport,
                libc::EADDRINUSE => Self::Addrinuse,
                libc::EADDRNOTAVAIL => Self::Addrnotavail,
                libc::ENETDOWN => Self::Netdown,
                libc::ENETUNREACH => Self::Netunreach,
                libc::ENETRESET => Self::Netreset,
                libc::ECONNABORTED => Self::Connaborted,
                libc::ECONNRESET => Self::Connreset,
                libc::ENOBUFS => Self::Nobufs,
                libc::EISCONN => Self::Isconn,
                libc::ENOTCONN => Self::Notconn,
                libc::ETIMEDOUT => Self::Timedout,
                libc::ECONNREFUSED => Self::Connrefused,
                libc::EHOSTUNREACH => Self::Hostunreach,
                libc::EALREADY => Self::Already,
                libc::EINPROGRESS => Self::Inprogress,
                libc::ESTALE => Self::Stale,
                libc::EDQUOT => Self::Dquot,
                libc::ECANCELED => Self::Canceled,
                libc::EOWNERDEAD => Self::Ownerdead,
                libc::ENOTRECOVERABLE => Self::Notrecoverable,
                libc::ENOTSUP => Self::Notsup,
                x => {
                    tracing::debug!("Unknown errno value: {}", x);
                    Self::Io
                }
            },
            None => {
                tracing::debug!("Other I/O error: {}", err);
                Self::Io
            }
        }
    }
}

>>>>>>> f54685d0
impl From<types::Fdflags> for OFlags {
    fn from(fdflags: types::Fdflags) -> Self {
        let mut nix_flags = Self::empty();
        if fdflags.contains(&types::Fdflags::APPEND) {
            nix_flags.insert(Self::APPEND);
        }
        if fdflags.contains(&types::Fdflags::DSYNC) {
            nix_flags.insert(Self::DSYNC);
        }
        if fdflags.contains(&types::Fdflags::NONBLOCK) {
            nix_flags.insert(Self::NONBLOCK);
        }
        if fdflags.contains(&types::Fdflags::RSYNC) {
            nix_flags.insert(O_RSYNC);
        }
        if fdflags.contains(&types::Fdflags::SYNC) {
            nix_flags.insert(Self::SYNC);
        }
        nix_flags
    }
}

impl From<OFlags> for types::Fdflags {
    fn from(oflags: OFlags) -> Self {
        let mut fdflags = Self::empty();
        if oflags.contains(OFlags::APPEND) {
            fdflags |= Self::APPEND;
        }
        if oflags.contains(OFlags::DSYNC) {
            fdflags |= Self::DSYNC;
        }
        if oflags.contains(OFlags::NONBLOCK) {
            fdflags |= Self::NONBLOCK;
        }
        if oflags.contains(O_RSYNC) {
            fdflags |= Self::RSYNC;
        }
        if oflags.contains(OFlags::SYNC) {
            fdflags |= Self::SYNC;
        }
        fdflags
    }
}

impl From<types::Oflags> for OFlags {
    fn from(oflags: types::Oflags) -> Self {
        let mut nix_flags = Self::empty();
        if oflags.contains(&types::Oflags::CREAT) {
            nix_flags.insert(Self::CREAT);
        }
        if oflags.contains(&types::Oflags::DIRECTORY) {
            nix_flags.insert(Self::DIRECTORY);
        }
        if oflags.contains(&types::Oflags::EXCL) {
            nix_flags.insert(Self::EXCL);
        }
        if oflags.contains(&types::Oflags::TRUNC) {
            nix_flags.insert(Self::TRUNC);
        }
        nix_flags
    }
}

impl TryFrom<libc::stat> for types::Filestat {
    type Error = Error;

    fn try_from(filestat: libc::stat) -> Result<Self> {
        fn filestat_to_timestamp(secs: u64, nsecs: u64) -> Result<types::Timestamp> {
            secs.checked_mul(1_000_000_000)
                .and_then(|sec_nsec| sec_nsec.checked_add(nsecs))
                .ok_or(Error::Overflow)
        }

        let filetype = yanix::file::FileType::from_stat_st_mode(filestat.st_mode);
        let dev = filestat.st_dev.try_into()?;
        let ino = filestat.st_ino.try_into()?;
        let atim = filestat_to_timestamp(
            filestat.st_atime.try_into()?,
            filestat.st_atime_nsec.try_into()?,
        )?;
        let ctim = filestat_to_timestamp(
            filestat.st_ctime.try_into()?,
            filestat.st_ctime_nsec.try_into()?,
        )?;
        let mtim = filestat_to_timestamp(
            filestat.st_mtime.try_into()?,
            filestat.st_mtime_nsec.try_into()?,
        )?;

        Ok(Self {
            dev,
            ino,
            nlink: filestat.st_nlink.into(),
            size: filestat.st_size as types::Filesize,
            atim,
            ctim,
            mtim,
            filetype: filetype.into(),
        })
    }
}

impl From<yanix::file::FileType> for types::Filetype {
    fn from(ft: yanix::file::FileType) -> Self {
        use yanix::file::FileType::*;
        match ft {
            RegularFile => Self::RegularFile,
            Symlink => Self::SymbolicLink,
            Directory => Self::Directory,
            BlockDevice => Self::BlockDevice,
            CharacterDevice => Self::CharacterDevice,
            /* Unknown | Socket | Fifo */
            _ => Self::Unknown,
            // TODO how to discriminate between STREAM and DGRAM?
            // Perhaps, we should create a more general WASI filetype
            // such as __WASI_FILETYPE_SOCKET, and then it would be
            // up to the client to check whether it's actually
            // STREAM or DGRAM?
        }
    }
}

impl From<types::Lookupflags> for AtFlags {
    fn from(flags: types::Lookupflags) -> Self {
        match flags {
            types::Lookupflags::SYMLINK_FOLLOW => Self::empty(),
            _ => Self::SYMLINK_NOFOLLOW,
        }
    }
}<|MERGE_RESOLUTION|>--- conflicted
+++ resolved
@@ -145,101 +145,6 @@
     }
 }
 
-<<<<<<< HEAD
-=======
-impl From<io::Error> for Errno {
-    fn from(err: io::Error) -> Self {
-        match err.raw_os_error() {
-            Some(code) => match code {
-                libc::EPERM => Self::Perm,
-                libc::ENOENT => Self::Noent,
-                libc::ESRCH => Self::Srch,
-                libc::EINTR => Self::Intr,
-                libc::EIO => Self::Io,
-                libc::ENXIO => Self::Nxio,
-                libc::E2BIG => Self::TooBig,
-                libc::ENOEXEC => Self::Noexec,
-                libc::EBADF => Self::Badf,
-                libc::ECHILD => Self::Child,
-                libc::EAGAIN => Self::Again,
-                libc::ENOMEM => Self::Nomem,
-                libc::EACCES => Self::Acces,
-                libc::EFAULT => Self::Fault,
-                libc::EBUSY => Self::Busy,
-                libc::EEXIST => Self::Exist,
-                libc::EXDEV => Self::Xdev,
-                libc::ENODEV => Self::Nodev,
-                libc::ENOTDIR => Self::Notdir,
-                libc::EISDIR => Self::Isdir,
-                libc::EINVAL => Self::Inval,
-                libc::ENFILE => Self::Nfile,
-                libc::EMFILE => Self::Mfile,
-                libc::ENOTTY => Self::Notty,
-                libc::ETXTBSY => Self::Txtbsy,
-                libc::EFBIG => Self::Fbig,
-                libc::ENOSPC => Self::Nospc,
-                libc::ESPIPE => Self::Spipe,
-                libc::EROFS => Self::Rofs,
-                libc::EMLINK => Self::Mlink,
-                libc::EPIPE => Self::Pipe,
-                libc::EDOM => Self::Dom,
-                libc::ERANGE => Self::Range,
-                libc::EDEADLK => Self::Deadlk,
-                libc::ENAMETOOLONG => Self::Nametoolong,
-                libc::ENOLCK => Self::Nolck,
-                libc::ENOSYS => Self::Nosys,
-                libc::ENOTEMPTY => Self::Notempty,
-                libc::ELOOP => Self::Loop,
-                libc::ENOMSG => Self::Nomsg,
-                libc::EIDRM => Self::Idrm,
-                libc::ENOLINK => Self::Nolink,
-                libc::EPROTO => Self::Proto,
-                libc::EMULTIHOP => Self::Multihop,
-                libc::EBADMSG => Self::Badmsg,
-                libc::EOVERFLOW => Self::Overflow,
-                libc::EILSEQ => Self::Ilseq,
-                libc::ENOTSOCK => Self::Notsock,
-                libc::EDESTADDRREQ => Self::Destaddrreq,
-                libc::EMSGSIZE => Self::Msgsize,
-                libc::EPROTOTYPE => Self::Prototype,
-                libc::ENOPROTOOPT => Self::Noprotoopt,
-                libc::EPROTONOSUPPORT => Self::Protonosupport,
-                libc::EAFNOSUPPORT => Self::Afnosupport,
-                libc::EADDRINUSE => Self::Addrinuse,
-                libc::EADDRNOTAVAIL => Self::Addrnotavail,
-                libc::ENETDOWN => Self::Netdown,
-                libc::ENETUNREACH => Self::Netunreach,
-                libc::ENETRESET => Self::Netreset,
-                libc::ECONNABORTED => Self::Connaborted,
-                libc::ECONNRESET => Self::Connreset,
-                libc::ENOBUFS => Self::Nobufs,
-                libc::EISCONN => Self::Isconn,
-                libc::ENOTCONN => Self::Notconn,
-                libc::ETIMEDOUT => Self::Timedout,
-                libc::ECONNREFUSED => Self::Connrefused,
-                libc::EHOSTUNREACH => Self::Hostunreach,
-                libc::EALREADY => Self::Already,
-                libc::EINPROGRESS => Self::Inprogress,
-                libc::ESTALE => Self::Stale,
-                libc::EDQUOT => Self::Dquot,
-                libc::ECANCELED => Self::Canceled,
-                libc::EOWNERDEAD => Self::Ownerdead,
-                libc::ENOTRECOVERABLE => Self::Notrecoverable,
-                libc::ENOTSUP => Self::Notsup,
-                x => {
-                    tracing::debug!("Unknown errno value: {}", x);
-                    Self::Io
-                }
-            },
-            None => {
-                tracing::debug!("Other I/O error: {}", err);
-                Self::Io
-            }
-        }
-    }
-}
-
->>>>>>> f54685d0
 impl From<types::Fdflags> for OFlags {
     fn from(fdflags: types::Fdflags) -> Self {
         let mut nix_flags = Self::empty();
